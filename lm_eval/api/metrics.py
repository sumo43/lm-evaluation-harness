import math
import random
from collections.abc import Iterable

import numpy as np
import sacrebleu
import sklearn.metrics

from lm_eval.api.registry import register_aggregation, register_metric


# Register Aggregations First
@register_aggregation("mean")
def mean(arr):
    return sum(arr) / len(arr)


@register_aggregation("median")
def median(arr):
    return arr[len(arr) // 2]


# Certain metrics must be calculated across all documents in a benchmark.
# We use them as aggregation metrics, paired with no-op passthrough metric fns.
@register_aggregation("perplexity")
def perplexity(items):
    return math.exp(-mean(items))


@register_aggregation("weighted_perplexity")
def weighted_perplexity(items):
    return math.exp(-weighted_mean(items))


@register_aggregation("bits_per_byte")
def bits_per_byte(items):
    return -weighted_mean(items) / math.log(2)


@register_aggregation("f1")
def f1_score(items):
    unzipped_list = list(zip(*items))
    golds = unzipped_list[0]
    preds = unzipped_list[1]
    fscore = sklearn.metrics.f1_score(golds, preds)

    return np.max(fscore)


@register_aggregation("matthews_corrcoef")
def matthews_corrcoef(items):
    unzipped_list = list(zip(*items))
    golds = unzipped_list[0]
    preds = unzipped_list[1]
    # print(preds)
    return sklearn.metrics.matthews_corrcoef(golds, preds)


<<<<<<< HEAD
@register_aggregation("ece")
def ece(items: list) -> float:
    probs: list[float] = []
    scores: list[float] = []
    for i in range(len(items)):
        # Get only largest probability from each example
        largest_idx = np.argmax(items[i]["probs"])
        probs.append(items[i]["probs"][largest_idx])
        scores.append(items[i]["scores"][largest_idx])

    sorted_indices = np.argsort(probs)
    sorted_probs = np.asarray(probs)[sorted_indices]
    sorted_scores = np.asarray(scores)[sorted_indices]

    def bin_to_subsets(array: np.ndarray, num_subsets: int = 10) -> np.ndarray:
        subset_size: int = len(array) // num_subsets
        remainder: int = len(array) % num_subsets
        subsets: list[np.ndarray] = []
        start: int = 0
        for _ in range(num_subsets):
            subset_end: int = start + subset_size + (1 if remainder > 0 else 0)
            subsets.append(array[start:subset_end])
            start = subset_end
            remainder -= 1
        return subsets

    probs = np.asarray([np.mean(x) for x in bin_to_subsets(sorted_probs, 10)])
    freqs = np.asarray([np.mean(x) for x in bin_to_subsets(sorted_scores, 10)])
    return np.sum(np.abs(freqs - probs)) / len(freqs)
=======
@register_aggregation("bleu")
def bleu(items):
    """The Bilingual Evaluation Understudy Score, or BLEU for short, is a metric
    for evaluating a generated sentence to a reference sentence. It counts matching
    n-grams in the candidate translation to n-grams in the reference text, where
    1-gram or unigram would be each token and a bigram comparison would be each
    word pair. The comparison is made regardless of word order
    Source: https://machinelearningmastery.com/calculate-bleu-score-for-text-python/
    Paper: https://www.aclweb.org/anthology/P02-1040/

    Higher is better
    """
    refs = list(zip(*items))[0]
    preds = list(zip(*items))[1]
    refs, preds = _sacreformat(refs, preds)
    return sacrebleu.corpus_bleu(preds, refs).score


@register_aggregation("chrf")
def chrf(items):
    """chrF++ is a tool for automatic evaluation of machine translation output
    based on character n-gram precision and recall enhanced with word n-grams.
    Source: https://github.com/m-popovic/chrF
    Paper: https://www.aclweb.org/anthology/W15-3049.pdf

    Higher is better  # TODO I think
    """
    refs = list(zip(*items))[0]
    preds = list(zip(*items))[1]
    refs, preds = _sacreformat(refs, preds)
    return sacrebleu.corpus_chrf(preds, refs).score


@register_aggregation("ter")
def ter(items):
    """Translation Error Rate is an error metric for machine translation that
    measures the number of edits required to change a system output into one
    of the references
    Source: http://www.cs.umd.edu/~snover/tercom/
    Paper: http://mt-archive.info/AMTA-2006-Snover.pdf

    Lower is better
    """
    refs = list(zip(*items))[0]
    preds = list(zip(*items))[1]
    refs, preds = _sacreformat(refs, preds)
    return sacrebleu.corpus_ter(preds, refs).score
>>>>>>> b8d1cef9


@register_metric(
    metric="acc",
    higher_is_better=True,
    output_type=["loglikelihood", "multiple_choice"],
    aggregation="mean",
)
def acc_fn(items):  # This is a passthrough function
    return items


@register_metric(
    metric="acc_norm",
    higher_is_better=True,
    output_type=["loglikelihood", "multiple_choice"],
    aggregation="mean",
)
def acc_norm_fn(items):  # This is a passthrough function
    return items


@register_metric(
    metric="acc_mutual_info",
    higher_is_better=True,
    output_type="multiple_choice",
    aggregation="mean",
)
def acc_mutual_info_fn(items):  # This is a passthrough function
    return items


@register_metric(
    metric="ece",
    higher_is_better=False,
    output_type="multiple_choice",
    aggregation="ece",
)
def ece_fn(items):  # This is a passthrough function
    """
    Expected Calibration Error (ECE).

    This consists of the average absolute difference between the fraction of
    model predictions which are correct and the mean of the model's normalized
    probability for those predictions (after binning), for multiple choice questions.

    Paper: https://arxiv.org/abs/2207.05221
    """
    return items


@register_metric(
    metric="perplexity",
    higher_is_better=False,
    output_type="loglikelihood",
    aggregation="perplexity",
)
def perplexity_fn(items):  # This is a passthrough function
    return items


@register_metric(
    metric="word_perplexity",
    higher_is_better=False,
    output_type="loglikelihood_rolling",
    aggregation="weighted_perplexity",
)
def word_perplexity_fn(items):  # This is a passthrough function
    return items


@register_metric(
    metric="byte_perplexity",
    higher_is_better=False,
    output_type="loglikelihood_rolling",
    aggregation="weighted_perplexity",
)
def byte_perplexity_fn(items):  # This is a passthrough function
    return items


@register_metric(
    metric="bits_per_byte",
    higher_is_better=False,
    output_type="loglikelihood_rolling",
    aggregation="bits_per_byte",
)
def bits_per_byte_fn(items):  # This is a passthrough function
    return items


def pop_stddev(arr):
    mu = mean(arr)
    return math.sqrt(sum([(x - mu) ** 2 for x in arr]) / len(arr))


def sample_stddev(arr):
    mu = mean(arr)
    return math.sqrt(sum([(x - mu) ** 2 for x in arr]) / (len(arr) - 1))


def mean_stderr(arr):
    return sample_stddev(arr) / math.sqrt(len(arr))


@register_metric(
    metric="mcc",
    higher_is_better=True,
    output_type="multiple_choice",
    aggregation="matthews_corrcoef",
)
def mcc_fn(items):  # This is a passthrough function
    return items


@register_metric(
    metric="f1",
    higher_is_better=True,
    output_type="multiple_choice",
    aggregation="f1",
)
def f1_fn(items):  # This is a passthrough function
    return items


@register_metric(
    metric="bleu",
    higher_is_better=True,
    output_type="greedy_until",
    aggregation="bleu",
)
def bleu_fn(items):  # This is a passthrough function
    return items


@register_metric(
    metric="chrf",
    higher_is_better=True,
    output_type="greedy_until",
    aggregation="chrf",
)
def chrf_fn(items):  # This is a passthrough function
    return items


@register_metric(
    metric="ter",
    higher_is_better=True,
    output_type="greedy_until",
    aggregation="ter",
)
def ter_fn(items):  # This is a passthrough function
    return items


@register_metric(
    metric="acc_all",
    higher_is_better=True,
    output_type="loglikelihood",
    aggregation="mean",
)
def acc_all(items):
    # Only count as correct if all answers are labeled correctly for each question
    question_scoring_dict = {}
    preds = list(zip(*items))[0]
    docs = list(zip(*items))[1]

    for doc, pred in zip(docs, preds):
        paragraph_id = doc["idx"]["paragraph"]
        question_id = doc["idx"]["question"]
        if (paragraph_id, question_id) not in question_scoring_dict:
            question_scoring_dict[(paragraph_id, question_id)] = []

        gold_label = doc["label"] == 1

        question_scoring_dict[(paragraph_id, question_id)].append(gold_label == pred)
    acc = np.mean([int(all(x)) for x in question_scoring_dict.values()])
    return acc


def acc_all_stderr(items):
    # Only count as correct if all answers are labeled correctly for each question
    question_scoring_dict = {}
    preds = list(zip(*items))[0]
    docs = list(zip(*items))[1]

    for doc, pred in zip(docs, preds):
        question_id = doc["idx"]["question"]
        if question_id not in question_scoring_dict:
            question_scoring_dict[question_id] = []

        gold_label = doc["label"] == 1
        question_scoring_dict[question_id].append(gold_label == pred)

    acc = mean_stderr([int(all(x)) for x in question_scoring_dict.values()])
    return acc


def metric_max_over_ground_truths(metric_fn, prediction, ground_truths):
    """Compute max metric between prediction and each ground truth."""
    scores_for_ground_truths = []
    for ground_truth in ground_truths:
        score = metric_fn(prediction, ground_truth)
        scores_for_ground_truths.append(score)
    return max(scores_for_ground_truths)


def weighted_mean(items):
    a, b = zip(*items)
    return sum(a) / sum(b)


def is_non_str_iterable(obj):
    return isinstance(obj, Iterable) and not isinstance(obj, str)


def _sacreformat(refs, preds):
    """Format refs and preds for sacrebleu corpus calculation. It is very particular"""
    # Sacrebleu expects (List[str], List[List[str])
    #   e.g. sacrebleu.corpus_bleu([pred_t], [[ref1_stream], [ref2_stream], ...])

    # Note [ref1_stream] is the first reference for each pred.
    # So lists are size N and (M, N) for N preds and M possible refs for each pred
    # This is a different order of dimensions that I would expect

    # We expect refs to be List[str] or List[List[str]], the outer list corresponding to preds
    # Must become List[List[str]] with the inner list corresponding to preds
    if not is_non_str_iterable(refs):
        refs = list(refs)
    if not is_non_str_iterable(refs[0]):
        refs = [[ref] for ref in refs]
    refs = list(zip(*refs))
    # Note the number of refs in each ref list much match the number of preds

    # We expect preds to be List[str] or List[List[str]]. Must become List[str]
    if not is_non_str_iterable(preds):
        preds = list(preds)
    if is_non_str_iterable(preds[0]):
        assert len(preds[0]) == 1, f"Pred must be a str, was {preds[0]}"
        preds = [pred[0] for pred in preds]

    return refs, preds


# stderr stuff


class _bootstrap_internal:
    def __init__(self, f, n) -> None:
        self.f = f
        self.n = n

    def __call__(self, v):
        i, xs = v
        rnd = random.Random()
        rnd.seed(i)
        res = []
        for _ in range(self.n):
            res.append(self.f(rnd.choices(xs, k=len(xs))))
        return res


def bootstrap_stderr(f, xs, iters):
    import multiprocessing as mp

    pool = mp.Pool(mp.cpu_count())
    # this gives a biased estimate of the stderr (i.e w/ the mean, it gives something
    # equivalent to stderr calculated without Bessel's correction in the stddev.
    # Unfortunately, I haven't been able to figure out what the right correction is
    # to make the bootstrap unbiased - i considered multiplying by sqrt(n/(n-1)) but
    # that would be ad-hoc and I can't prove that that would actually be an unbiased estimator)
    # Thankfully, shouldn't matter because our samples are pretty big usually anyways
    res = []
    chunk_size = min(1000, iters)
    from tqdm import tqdm

    print("bootstrapping for stddev:", f.__name__)
    for bootstrap in tqdm(
        pool.imap(
            _bootstrap_internal(f, chunk_size),
            [(i, xs) for i in range(iters // chunk_size)],
        ),
        total=iters // chunk_size,
    ):
        # sample w replacement
        res.extend(bootstrap)

    pool.close()
    return sample_stddev(res)


def stderr_for_metric(metric, bootstrap_iters):
    bootstrappable = [
        median,
        matthews_corrcoef,
        f1_score,
        perplexity,
        bleu,
        chrf,
        ter,
    ]

    if metric in bootstrappable:
        return lambda x: bootstrap_stderr(metric, x, iters=bootstrap_iters)

    stderr = {mean: mean_stderr, acc_all: acc_all_stderr}

    return stderr.get(metric, None)<|MERGE_RESOLUTION|>--- conflicted
+++ resolved
@@ -56,7 +56,55 @@
     return sklearn.metrics.matthews_corrcoef(golds, preds)
 
 
-<<<<<<< HEAD
+@register_aggregation("bleu")
+def bleu(items):
+    """The Bilingual Evaluation Understudy Score, or BLEU for short, is a metric
+    for evaluating a generated sentence to a reference sentence. It counts matching
+    n-grams in the candidate translation to n-grams in the reference text, where
+    1-gram or unigram would be each token and a bigram comparison would be each
+    word pair. The comparison is made regardless of word order
+    Source: https://machinelearningmastery.com/calculate-bleu-score-for-text-python/
+    Paper: https://www.aclweb.org/anthology/P02-1040/
+
+    Higher is better
+    """
+    refs = list(zip(*items))[0]
+    preds = list(zip(*items))[1]
+    refs, preds = _sacreformat(refs, preds)
+    return sacrebleu.corpus_bleu(preds, refs).score
+
+
+@register_aggregation("chrf")
+def chrf(items):
+    """chrF++ is a tool for automatic evaluation of machine translation output
+    based on character n-gram precision and recall enhanced with word n-grams.
+    Source: https://github.com/m-popovic/chrF
+    Paper: https://www.aclweb.org/anthology/W15-3049.pdf
+
+    Higher is better  # TODO I think
+    """
+    refs = list(zip(*items))[0]
+    preds = list(zip(*items))[1]
+    refs, preds = _sacreformat(refs, preds)
+    return sacrebleu.corpus_chrf(preds, refs).score
+
+
+@register_aggregation("ter")
+def ter(items):
+    """Translation Error Rate is an error metric for machine translation that
+    measures the number of edits required to change a system output into one
+    of the references
+    Source: http://www.cs.umd.edu/~snover/tercom/
+    Paper: http://mt-archive.info/AMTA-2006-Snover.pdf
+
+    Lower is better
+    """
+    refs = list(zip(*items))[0]
+    preds = list(zip(*items))[1]
+    refs, preds = _sacreformat(refs, preds)
+    return sacrebleu.corpus_ter(preds, refs).score
+
+
 @register_aggregation("ece")
 def ece(items: list) -> float:
     probs: list[float] = []
@@ -86,55 +134,6 @@
     probs = np.asarray([np.mean(x) for x in bin_to_subsets(sorted_probs, 10)])
     freqs = np.asarray([np.mean(x) for x in bin_to_subsets(sorted_scores, 10)])
     return np.sum(np.abs(freqs - probs)) / len(freqs)
-=======
-@register_aggregation("bleu")
-def bleu(items):
-    """The Bilingual Evaluation Understudy Score, or BLEU for short, is a metric
-    for evaluating a generated sentence to a reference sentence. It counts matching
-    n-grams in the candidate translation to n-grams in the reference text, where
-    1-gram or unigram would be each token and a bigram comparison would be each
-    word pair. The comparison is made regardless of word order
-    Source: https://machinelearningmastery.com/calculate-bleu-score-for-text-python/
-    Paper: https://www.aclweb.org/anthology/P02-1040/
-
-    Higher is better
-    """
-    refs = list(zip(*items))[0]
-    preds = list(zip(*items))[1]
-    refs, preds = _sacreformat(refs, preds)
-    return sacrebleu.corpus_bleu(preds, refs).score
-
-
-@register_aggregation("chrf")
-def chrf(items):
-    """chrF++ is a tool for automatic evaluation of machine translation output
-    based on character n-gram precision and recall enhanced with word n-grams.
-    Source: https://github.com/m-popovic/chrF
-    Paper: https://www.aclweb.org/anthology/W15-3049.pdf
-
-    Higher is better  # TODO I think
-    """
-    refs = list(zip(*items))[0]
-    preds = list(zip(*items))[1]
-    refs, preds = _sacreformat(refs, preds)
-    return sacrebleu.corpus_chrf(preds, refs).score
-
-
-@register_aggregation("ter")
-def ter(items):
-    """Translation Error Rate is an error metric for machine translation that
-    measures the number of edits required to change a system output into one
-    of the references
-    Source: http://www.cs.umd.edu/~snover/tercom/
-    Paper: http://mt-archive.info/AMTA-2006-Snover.pdf
-
-    Lower is better
-    """
-    refs = list(zip(*items))[0]
-    preds = list(zip(*items))[1]
-    refs, preds = _sacreformat(refs, preds)
-    return sacrebleu.corpus_ter(preds, refs).score
->>>>>>> b8d1cef9
 
 
 @register_metric(
