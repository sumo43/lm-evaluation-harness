from pprint import pprint
from typing import List, Union

import sacrebleu
from lm_eval import api

# from . import superglue
# from . import glue
from . import arc

# from . import coqa
# from . import race
# from . import webqs
# from . import anli
# from . import wsc273
# from . import winogrande
# from . import quac
# from . import hellaswag
# from . import swag
# from . import openbookqa
# from . import squad
# from . import naturalqs
# from . import sat
# from . import arithmetic
from . import lambada

# from . import piqa
# from . import prost
# from . import mc_taco
# from . import triviaqa
# from . import pubmedqa
# from . import sciq
# from . import qasper
# from . import qa4mre
# from . import translation
# from . import headqa
# from . import mathqa
# from . import hendrycks_ethics
# from . import drop
# from . import unscramble
# from . import logiqa
# from . import hendrycks_test
# from . import hendrycks_math
# from . import cbt
# from . import lambada_cloze
# from . import pile
# from . import wikitext
# from . import lambada_multilingual
# from . import mutual
# from . import truthfulqa
# from . import blimp
# from . import asdiv
# from . import gsm8k
# from . import storycloze
# from . import toxigen
# from . import crowspairs

########################################
# Translation tasks
########################################

# 6 total
gpt3_translation_benchmarks = {
    "wmt14": ["en-fr", "fr-en"],  # French
    "wmt16": ["en-ro", "ro-en", "de-en", "en-de"],  # German, Romanian
}


# 28 total
selected_translation_benchmarks = {
    **gpt3_translation_benchmarks,
    "wmt20": sacrebleu.get_langpairs_for_testset("wmt20"),
    "iwslt17": ["en-ar", "ar-en"],  # Arabic
}

# 319 total
all_translation_benchmarks = {
    ts: sacrebleu.get_langpairs_for_testset(ts)
    for ts in sacrebleu.get_available_testsets()
}


########################################
# All tasks
########################################


TASK_REGISTRY = {
    # GLUE
    # "cola": glue.CoLA,
    # "mnli": glue.MNLI,
    # "mnli_mismatched": glue.MNLIMismatched,
    # "mrpc": glue.MRPC,
    # "rte": glue.RTE,
    # "qnli": glue.QNLI,
    # "qqp": glue.QQP,
    # # "stsb": glue.STSB, # not implemented yet
    # "sst": glue.SST,
    # "wnli": glue.WNLI,
    # # SuperGLUE
    # "boolq": superglue.BoolQ,
    # "cb": superglue.CommitmentBank,
    # "copa": superglue.Copa,
    # "multirc": superglue.MultiRC,
    # "record": superglue.ReCoRD,
    # "wic": superglue.WordsInContext,
    # "wsc": superglue.SGWinogradSchemaChallenge,
    # # Order by benchmark/genre?
    # "coqa": coqa.CoQA,
    # "drop": drop.DROP,
    "lambada_openai": lambada.LambadaOpenAI,
    "lambada_standard": lambada.LambadaStandard,
    # "lambada_openai_cloze": lambada_cloze.LambadaOpenAICloze,
    # "lambada_standard_cloze": lambada_cloze.LambadaStandardCloze,
    # # multilingual lambada
    # **lambada_multilingual.construct_tasks(),
    # "wikitext": wikitext.WikiText,
    # # "cbt-cn": cbt.CBTCN, # disabled pending context length fix
    # # "cbt-ne": cbt.CBTNE, # disabled pending context length fix
    # "piqa": piqa.PiQA,
    # "prost": prost.PROST,
    # "mc_taco": mc_taco.MCTACO,
    # # Science related
    # "pubmedqa": pubmedqa.Pubmed_QA,
    # "sciq": sciq.SciQ,
    # "qasper": qasper.QASPER,
    # "qa4mre_2011": qa4mre.QA4MRE_2011,
    # "qa4mre_2012": qa4mre.QA4MRE_2012,
    # "qa4mre_2013": qa4mre.QA4MRE_2013,
    # "triviaqa": triviaqa.TriviaQA,
    "arc_easy": arc.ARCEasy,
    "arc_challenge": arc.ARCChallenge,
    # # "quac": quac.QuAC, # not implemented yet
    # "logiqa": logiqa.LogiQA,
    # "hellaswag": hellaswag.HellaSwag,
    # "swag": swag.SWAG,
    # "openbookqa": openbookqa.OpenBookQA,
    # "squad2": squad.SQuAD2,
    # "race": race.RACE,
    # # "naturalqs": naturalqs.NaturalQs, # not implemented yet
    # "headqa": headqa.HeadQAEsDeprecated,  # for backwards compat - headqa used to default to es
    # "headqa_es": headqa.HeadQAEs,
    # "headqa_en": headqa.HeadQAEn,
    # "mathqa": mathqa.MathQA,
    # "webqs": webqs.WebQs,
    # "wsc273": wsc273.WinogradSchemaChallenge273,
    # "winogrande": winogrande.Winogrande,
    # "anli_r1": anli.ANLIRound1,
    # "anli_r2": anli.ANLIRound2,
    # "anli_r3": anli.ANLIRound3,
    # "ethics_cm": hendrycks_ethics.EthicsCM,
    # "ethics_deontology": hendrycks_ethics.EthicsDeontology,
    # "ethics_justice": hendrycks_ethics.EthicsJustice,
    # "ethics_utilitarianism_original": hendrycks_ethics.EthicsUtilitarianismOriginal,
    # "ethics_utilitarianism": hendrycks_ethics.EthicsUtilitarianism,
    # "ethics_virtue": hendrycks_ethics.EthicsVirtue,
    # "truthfulqa_mc": truthfulqa.TruthfulQAMultipleChoice,
    # "truthfulqa_gen": truthfulqa.TruthfulQAGeneration,
    # # dialogue
    # "mutual": mutual.MuTual,
    # "mutual_plus": mutual.MuTualPlus,
    # # math
    # "math_algebra": hendrycks_math.MathAlgebra,
    # "math_counting_and_prob": hendrycks_math.MathCountingAndProbability,
    # "math_geometry": hendrycks_math.MathGeometry,
    # "math_intermediate_algebra": hendrycks_math.MathIntermediateAlgebra,
    # "math_num_theory": hendrycks_math.MathNumberTheory,
    # "math_prealgebra": hendrycks_math.MathPrealgebra,
    # "math_precalc": hendrycks_math.MathPrecalculus,
    # "math_asdiv": asdiv.Asdiv,
    # "gsm8k": gsm8k.GradeSchoolMath8K,
    # # arithmetic
    # "arithmetic_2da": arithmetic.Arithmetic2DPlus,
    # "arithmetic_2ds": arithmetic.Arithmetic2DMinus,
    # "arithmetic_3da": arithmetic.Arithmetic3DPlus,
    # "arithmetic_3ds": arithmetic.Arithmetic3DMinus,
    # "arithmetic_4da": arithmetic.Arithmetic4DPlus,
    # "arithmetic_4ds": arithmetic.Arithmetic4DMinus,
    # "arithmetic_5da": arithmetic.Arithmetic5DPlus,
    # "arithmetic_5ds": arithmetic.Arithmetic5DMinus,
    # "arithmetic_2dm": arithmetic.Arithmetic2DMultiplication,
    # "arithmetic_1dc": arithmetic.Arithmetic1DComposite,
    # # TODO Perhaps make these groups of tasks
    # #   e.g. anli, arithmetic, openai_translations, harness_translations
    # # hendrycksTest (57 tasks)
    # **hendrycks_test.create_all_tasks(),
    # # e.g. wmt14-fr-en
    # **translation.create_tasks_from_benchmarks(gpt3_translation_benchmarks),
    # # chef's selection, mostly wmt20
    # **translation.create_tasks_from_benchmarks(selected_translation_benchmarks),
    # # Word Scrambling and Manipulation Tasks
    # "anagrams1": unscramble.Anagrams1,
    # "anagrams2": unscramble.Anagrams2,
    # "cycle_letters": unscramble.CycleLetters,
    # "random_insertion": unscramble.RandomInsertion,
    # "reversed_words": unscramble.ReversedWords,
    # # Pile
    # "pile_arxiv": pile.PileArxiv,
    # "pile_books3": pile.PileBooks3,
    # "pile_bookcorpus2": pile.PileBookCorpus2,
    # "pile_dm-mathematics": pile.PileDmMathematics,
    # "pile_enron": pile.PileEnron,
    # "pile_europarl": pile.PileEuroparl,
    # "pile_freelaw": pile.PileFreeLaw,
    # "pile_github": pile.PileGithub,
    # "pile_gutenberg": pile.PileGutenberg,
    # "pile_hackernews": pile.PileHackernews,
    # "pile_nih-exporter": pile.PileNIHExporter,
    # "pile_opensubtitles": pile.PileOpenSubtitles,
    # "pile_openwebtext2": pile.PileOpenWebText2,
    # "pile_philpapers": pile.PilePhilPapers,
    # "pile_pile-cc": pile.PilePileCc,
    # "pile_pubmed-abstracts": pile.PilePubmedAbstracts,
    # "pile_pubmed-central": pile.PilePubmedCentral,
    # "pile_stackexchange": pile.PileStackExchange,
    # "pile_uspto": pile.PileUspto,
    # "pile_ubuntu-irc": pile.PileUbuntuIrc,
    # "pile_wikipedia": pile.PileWikipedia,
    # "pile_youtubesubtitles": pile.PileYoutubeSubtitles,
    # # BLiMP
    # "blimp_adjunct_island": blimp.BlimpAdjunctIsland,
    # "blimp_anaphor_gender_agreement": blimp.BlimpAnaphorGenderAgreement,
    # "blimp_anaphor_number_agreement": blimp.BlimpAnaphorNumberAgreement,
    # "blimp_animate_subject_passive": blimp.BlimpAnimateSubjectPassive,
    # "blimp_animate_subject_trans": blimp.BlimpAnimateSubjectTrans,
    # "blimp_causative": blimp.BlimpCausative,
    # "blimp_complex_NP_island": blimp.BlimpComplex_NPIsland,
    # "blimp_coordinate_structure_constraint_complex_left_branch": blimp.BlimpCoordinateStructureConstraintComplexLeftBranch,
    # "blimp_coordinate_structure_constraint_object_extraction": blimp.BlimpCoordinateStructureConstraintObjectExtraction,
    # "blimp_determiner_noun_agreement_1": blimp.BlimpDeterminerNounAgreement_1,
    # "blimp_determiner_noun_agreement_2": blimp.BlimpDeterminerNounAgreement_2,
    # "blimp_determiner_noun_agreement_irregular_1": blimp.BlimpDeterminerNounAgreementIrregular_1,
    # "blimp_determiner_noun_agreement_irregular_2": blimp.BlimpDeterminerNounAgreementIrregular_2,
    # "blimp_determiner_noun_agreement_with_adj_2": blimp.BlimpDeterminerNounAgreementWithAdj_2,
    # "blimp_determiner_noun_agreement_with_adj_irregular_1": blimp.BlimpDeterminerNounAgreementWithAdjIrregular_1,
    # "blimp_determiner_noun_agreement_with_adj_irregular_2": blimp.BlimpDeterminerNounAgreementWithAdjIrregular_2,
    # "blimp_determiner_noun_agreement_with_adjective_1": blimp.BlimpDeterminerNounAgreementWithAdjective_1,
    # "blimp_distractor_agreement_relational_noun": blimp.BlimpDistractorAgreementRelationalNoun,
    # "blimp_distractor_agreement_relative_clause": blimp.BlimpDistractorAgreementRelativeClause,
    # "blimp_drop_argument": blimp.BlimpDropArgument,
    # "blimp_ellipsis_n_bar_1": blimp.BlimpEllipsisNBar_1,
    # "blimp_ellipsis_n_bar_2": blimp.BlimpEllipsisNBar_2,
    # "blimp_existential_there_object_raising": blimp.BlimpExistentialThereObjectRaising,
    # "blimp_existential_there_quantifiers_1": blimp.BlimpExistentialThereQuantifiers_1,
    # "blimp_existential_there_quantifiers_2": blimp.BlimpExistentialThereQuantifiers_2,
    # "blimp_existential_there_subject_raising": blimp.BlimpExistentialThereSubjectRaising,
    # "blimp_expletive_it_object_raising": blimp.BlimpExpletiveItObjectRaising,
    # "blimp_inchoative": blimp.BlimpInchoative,
    # "blimp_intransitive": blimp.BlimpIntransitive,
    # "blimp_irregular_past_participle_adjectives": blimp.BlimpIrregularPastParticipleAdjectives,
    # "blimp_irregular_past_participle_verbs": blimp.BlimpIrregularPastParticipleVerbs,
    # "blimp_irregular_plural_subject_verb_agreement_1": blimp.BlimpIrregularPluralSubjectVerbAgreement_1,
    # "blimp_irregular_plural_subject_verb_agreement_2": blimp.BlimpIrregularPluralSubjectVerbAgreement_2,
    # "blimp_left_branch_island_echo_question": blimp.BlimpLeftBranchIslandEchoQuestion,
    # "blimp_left_branch_island_simple_question": blimp.BlimpLeftBranchIslandSimpleQuestion,
    # "blimp_matrix_question_npi_licensor_present": blimp.BlimpMatrixQuestionNpiLicensorPresent,
    # "blimp_npi_present_1": blimp.BlimpNpiPresent_1,
    # "blimp_npi_present_2": blimp.BlimpNpiPresent_2,
    # "blimp_only_npi_licensor_present": blimp.BlimpOnlyNpiLicensorPresent,
    # "blimp_only_npi_scope": blimp.BlimpOnlyNpiScope,
    # "blimp_passive_1": blimp.BlimpPassive_1,
    # "blimp_passive_2": blimp.BlimpPassive_2,
    # "blimp_principle_A_c_command": blimp.BlimpPrinciple_ACCommand,
    # "blimp_principle_A_case_1": blimp.BlimpPrinciple_ACase_1,
    # "blimp_principle_A_case_2": blimp.BlimpPrinciple_ACase_2,
    # "blimp_principle_A_domain_1": blimp.BlimpPrinciple_ADomain_1,
    # "blimp_principle_A_domain_2": blimp.BlimpPrinciple_ADomain_2,
    # "blimp_principle_A_domain_3": blimp.BlimpPrinciple_ADomain_3,
    # "blimp_principle_A_reconstruction": blimp.BlimpPrinciple_AReconstruction,
    # "blimp_regular_plural_subject_verb_agreement_1": blimp.BlimpRegularPluralSubjectVerbAgreement_1,
    # "blimp_regular_plural_subject_verb_agreement_2": blimp.BlimpRegularPluralSubjectVerbAgreement_2,
    # "blimp_sentential_negation_npi_licensor_present": blimp.BlimpSententialNegationNpiLicensorPresent,
    # "blimp_sentential_negation_npi_scope": blimp.BlimpSententialNegationNpiScope,
    # "blimp_sentential_subject_island": blimp.BlimpSententialSubjectIsland,
    # "blimp_superlative_quantifiers_1": blimp.BlimpSuperlativeQuantifiers_1,
    # "blimp_superlative_quantifiers_2": blimp.BlimpSuperlativeQuantifiers_2,
    # "blimp_tough_vs_raising_1": blimp.BlimpToughVsRaising_1,
    # "blimp_tough_vs_raising_2": blimp.BlimpToughVsRaising_2,
    # "blimp_transitive": blimp.BlimpTransitive,
    # "blimp_wh_island": blimp.BlimpWhIsland,
    # "blimp_wh_questions_object_gap": blimp.BlimpWhQuestionsObjectGap,
    # "blimp_wh_questions_subject_gap": blimp.BlimpWhQuestionsSubjectGap,
    # "blimp_wh_questions_subject_gap_long_distance": blimp.BlimpWhQuestionsSubjectGapLongDistance,
    # "blimp_wh_vs_that_no_gap": blimp.BlimpWhVsThatNoGap,
    # "blimp_wh_vs_that_no_gap_long_distance": blimp.BlimpWhVsThatNoGapLongDistance,
    # "blimp_wh_vs_that_with_gap": blimp.BlimpWhVsThatWithGap,
    # "blimp_wh_vs_that_with_gap_long_distance": blimp.BlimpWhVsThatWithGapLongDistance,
    # "toxigen": toxigen.ToxiGen,
    # "crows_pairs_english": crowspairs.CrowsPairsEnglish,
    # "crows_pairs_english_race_color": crowspairs.CrowsPairsEnglishRaceColor,
    # "crows_pairs_english_socioeconomic": crowspairs.CrowsPairsEnglishSocioeconomic,
    # "crows_pairs_english_gender": crowspairs.CrowsPairsEnglishGender,
    # "crows_pairs_english_age": crowspairs.CrowsPairsEnglishAge,
    # "crows_pairs_english_religion": crowspairs.CrowsPairsEnglishReligion,
    # "crows_pairs_english_disability": crowspairs.CrowsPairsEnglishDisability,
    # "crows_pairs_english_sexual_orientation": crowspairs.CrowsPairsEnglishSexualOrientation,
    # "crows_pairs_english_nationality": crowspairs.CrowsPairsEnglishNationality,
    # "crows_pairs_english_physical_appearance": crowspairs.CrowsPairsEnglishPhysicalAppearance,
    # "crows_pairs_english_autre": crowspairs.CrowsPairsEnglishAutre,
    # "crows_pairs_french": crowspairs.CrowsPairsFrench,
    # "crows_pairs_french_race_color": crowspairs.CrowsPairsFrenchRaceColor,
    # "crows_pairs_french_socioeconomic": crowspairs.CrowsPairsFrenchSocioeconomic,
    # "crows_pairs_french_gender": crowspairs.CrowsPairsFrenchGender,
    # "crows_pairs_french_age": crowspairs.CrowsPairsFrenchAge,
    # "crows_pairs_french_religion": crowspairs.CrowsPairsFrenchReligion,
    # "crows_pairs_french_disability": crowspairs.CrowsPairsFrenchDisability,
    # "crows_pairs_french_sexual_orientation": crowspairs.CrowsPairsFrenchSexualOrientation,
    # "crows_pairs_french_nationality": crowspairs.CrowsPairsFrenchNationality,
    # "crows_pairs_french_physical_appearance": crowspairs.CrowsPairsFrenchPhysicalAppearance,
    # "crows_pairs_french_autre": crowspairs.CrowsPairsFrenchAutre,
    # Requires manual download of data.
    # "storycloze_2016": storycloze.StoryCloze2016,
    # "storycloze_2018": storycloze.StoryCloze2018,
    # "sat": sat.SATAnalogies,
}


ALL_TASKS = sorted(list(TASK_REGISTRY))


def get_task(task_name):
    try:
        return TASK_REGISTRY[task_name]
    except KeyError:
        print("Available tasks:")
        pprint(TASK_REGISTRY)
        raise KeyError(f"Missing task {task_name}")


def get_task_name_from_object(task_object):
    for name, class_ in TASK_REGISTRY.items():
        if class_ is task_object:
            return name

    # this gives a mechanism for non-registered tasks to have a custom name anyways when reporting
    return (
        task_object.EVAL_HARNESS_NAME
        if hasattr(task_object, "EVAL_HARNESS_NAME")
        else type(task_object).__name__
    )


def get_task_name_from_config(task_config):
    return "configurable_{dataset_path}_{dataset_name}".format(**task_config)


def get_task_dict(task_name_list: List[Union[str, dict, api.task.Task]]):
    task_name_dict = {
<<<<<<< HEAD
        task_name: get_task(task_name)(
            config={"num_fewshot": 0}
        )  # TODO: don't hardcode this and figure out a proper config system
=======
        task_name: get_task(task_name)(_config={"num_fewshot": 0, "task_name": task_name})
>>>>>>> 35cca531
        for task_name in task_name_list
        if isinstance(task_name, str)
    }
    task_name_from_config_dict = {
        get_task_name_from_config(task_config): api.task.ConfigurableTask(
            config=task_config
        )
        for task_config in task_name_list
        if isinstance(task_config, dict)
    }
    task_name_from_object_dict = {
        get_task_name_from_object(task_object): task_object
        for task_object in task_name_list
        if isinstance(task_object, api.task.Task)
    }
    assert set(task_name_dict.keys()).isdisjoint(set(task_name_from_object_dict.keys()))
    return {
        **task_name_dict,
        **task_name_from_config_dict,
        **task_name_from_object_dict,
    }<|MERGE_RESOLUTION|>--- conflicted
+++ resolved
@@ -346,13 +346,7 @@
 
 def get_task_dict(task_name_list: List[Union[str, dict, api.task.Task]]):
     task_name_dict = {
-<<<<<<< HEAD
-        task_name: get_task(task_name)(
-            config={"num_fewshot": 0}
-        )  # TODO: don't hardcode this and figure out a proper config system
-=======
-        task_name: get_task(task_name)(_config={"num_fewshot": 0, "task_name": task_name})
->>>>>>> 35cca531
+        task_name: get_task(task_name)(config={"num_fewshot": 0, "task_name": task_name})
         for task_name in task_name_list
         if isinstance(task_name, str)
     }
