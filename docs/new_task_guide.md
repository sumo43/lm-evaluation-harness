--- conflicted
+++ resolved
@@ -94,7 +94,9 @@
 
 **Important**: We always add one whitespace between the input and output, such that the full input-output string is `doc_to_target(doc) + " " + doc_to_text(doc)`. doc_to_text and doc_to_target should not contain trailing right or left whitespace, respectively.
 
-<<<<<<< HEAD
+Users can also fill out the optional `template_aliases` YAML field, which is added ahead of both the `doc_to_text` and `doc_to_target` fields. This field should not contain any test, but only Jinja variable definitions (`{% ... %}` clauses). This can be used to perform more involved string manipulations and renamings of dataset columns while the main prompt fields remain easy to parse visually.
+
+
 ### Using Python Functions for Prompts
 
 There may be cases where the prompt we want to implement is easier expressed in Python instead of Jinja 2. For this, we can use Python helper functions that are defined in the YAML config. It should be noted that the function script must be in the same directory as the yaml.
@@ -126,12 +128,6 @@
 use_prompt: "promptsource:GPT-3 Style"
 ```
 
-TODO: mention promptsource here, or reserve it for advanced guide
-=======
-Users can also fill out the optional `template_aliases` YAML field, which is added ahead of both the `doc_to_text` and `doc_to_target` fields. This field should not contain any test, but only Jinja variable definitions (`{% ... %}` clauses). This can be used to perform more involved string manipulations and renamings of dataset columns while the main prompt fields remain easy to parse visually.
-
-We also support writing prompts in the [Promptsource](https://github.com/bigscience-workshop/promptsource) library created by BigScience. See `docs/advanced_task_guide.md` for more information.
->>>>>>> 966f0686
 
 #### Multiple choice format
 
@@ -151,13 +147,9 @@
 ### Setting metrics
 
 You're almost done! Now we need to choose how to score our task.
-<<<<<<< HEAD
 - *If this is a multiple choice task:* do you just want to check your model's accuracy in choosing the correct answer choice?
 - *If this is a generation task:* do you just want to check how often your model outputs *exactly the ground-truth output string provided*?
-=======
-- *If this is a multiple choice task:* do you just want to check your model's accuracy in choosing the correct answer choice? (the "acc" metric) 
-- *If this is a generation task:* do you just want to check how often your model outputs *exactly the ground-truth output string provided*? (the "exact_match" metric)
->>>>>>> 966f0686
+
 
 If the answer to the above is no: you'll need to record what scoring metrics to use! Metrics can be listed in the following format:
 
@@ -260,4 +252,4 @@
 
 ## Submitting your task
 
-You're all set! Now push your work and make a pull request to the `big-refactor` branch! Thanks for the contribution :). If there are any questions, please leave a message in the `#lm-thunderdome` channel on the EAI discord!+You're all set! Now push your work and make a pull request to the `big-refactor` branch! Thanks for the contribution :). If there are any questions, please leave a message in the `#lm-thunderdome` channel on the EAI discord!
