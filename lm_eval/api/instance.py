--- conflicted
+++ resolved
@@ -11,20 +11,6 @@
     # all Instance subclasses have an attribute which is the name of the LM() class function they call to get outputs.
     request_type = None
 
-<<<<<<< HEAD
-    def __init__(self, doc, arguments=None, doc_idx=None, repeats: int = 1):
-
-        self.doc = doc  # store the document which we're using. this is a dict
-        self.doc_idx = doc_idx  # index of the doc within valid/test set
-        self.task_name = None
-        self._arguments = arguments
-
-        self.repeats = repeats
-
-        # lists containing: 1) the inputs and targets for each, 2) the outputs from the model, 3) the outputs from the model after applying filtering
-        self.resps = None
-        self.filtered_resps = None
-=======
     def __init__(self, doc, arguments=None, id_=None, metadata=("", None, None)):
 
         self.doc = doc # store the document which we're using. this is a dict
@@ -42,7 +28,6 @@
         self.resps = []
         # filtered_resps should end up a dict, with a different key for each set of filters to apply. calculate results against each key in filtered_resps
         self.filtered_resps = {}
->>>>>>> 35cca531
 
         # TODO: add more info as needed for detailed logging
 
