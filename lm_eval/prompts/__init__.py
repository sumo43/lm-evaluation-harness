--- conflicted
+++ resolved
@@ -72,7 +72,6 @@
     if category_name == "promptsource":
         from promptsource.templates import DatasetTemplates
 
-<<<<<<< HEAD
         if subset_name is None:
             prompts = DatasetTemplates(dataset_name=dataset_name)
         else:
@@ -92,6 +91,14 @@
             prompt_name, prompt_yaml_file["prompts"].keys()
         )
 
+    category_name, *prompt_name = use_prompt.split(":")
+    # TODO allow to multiple prompt naming
+    # if len(prompt_name) > 1:
+    #     prompt_list = []
+    #     for prompt in prompt_name:
+    #         prompt_list.append(utils.pattern_match(prompt_name, prompts.all_template_names))
+    # else:
+    prompt_list = utils.pattern_match(prompt_name, prompts.all_template_names)
     return [":".join([category_name, prompt]) for prompt in prompt_list]
 
 
@@ -106,15 +113,4 @@
         text_string = utils.apply_template(doc_to_text, doc)
         target_string = utils.apply_template(doc_to_target, doc)
 
-        return [text_string, target_string]
-=======
-    category_name, *prompt_name = use_prompt.split(":")
-    # TODO allow to multiple prompt naming
-    # if len(prompt_name) > 1:
-    #     prompt_list = []
-    #     for prompt in prompt_name:
-    #         prompt_list.append(utils.pattern_match(prompt_name, prompts.all_template_names))
-    # else:
-    prompt_list = utils.pattern_match(prompt_name, prompts.all_template_names)
-    return [":".join([category_name, prompt]) for prompt in prompt_list]
->>>>>>> a3252ed7
+        return [text_string, target_string]