--- conflicted
+++ resolved
@@ -86,9 +86,6 @@
 
     metadata: str = None  # by default, not used in the code. allows for users to pass arbitrary info to tasks
 
-<<<<<<< HEAD
-    def __post_init__(self):
-=======
     def __post_init__(self) -> None:
         if "." in self.dataset_path:
             import inspect
@@ -96,7 +93,6 @@
 
             self.dataset_path = inspect.getfile(import_module(self.dataset_path))
 
->>>>>>> b8d1cef9
         if self.generation_kwargs is not None:
             if self.output_type != "greedy_until":
                 eval_logger.warning(
@@ -672,9 +668,6 @@
             else:
                 test_target = str(test_target)
 
-<<<<<<< HEAD
-    def download(self, dataset_kwargs=None):
-=======
         if test_choice is not None:
             check_choices = test_choice
         else:
@@ -696,7 +689,6 @@
                 )
 
     def download(self, dataset_kwargs=None) -> None:
->>>>>>> b8d1cef9
         self.dataset = datasets.load_dataset(
             path=self.DATASET_PATH,
             name=self.DATASET_NAME,
@@ -868,12 +860,8 @@
         elif self.config.doc_to_choice is None:
             eval_logger.error("doc_to_choice was called but not set in config")
         else:
-<<<<<<< HEAD
-            doc_to_choice = self._config.doc_to_choice
-=======
             doc_to_choice = self.config.doc_to_choice
 
->>>>>>> b8d1cef9
         if type(doc_to_choice) == str:
             return ast.literal_eval(utils.apply_template(doc_to_choice, doc))
         elif type(doc_to_choice) == list:
@@ -965,14 +953,9 @@
         )
 
     def process_results(self, doc, results):
-<<<<<<< HEAD
-        if callable(self._config.process_results):
-            return self._config.process_results(doc, results)
-=======
 
         if callable(self.config.process_results):
             return self.config.process_results(doc, results)
->>>>>>> b8d1cef9
 
         result_dict = {}
         use_metric = list(self._metric_fn_list.keys())
